import { sha256 } from '@noble/hashes/sha256'
import { randomBytes, concatBytes, utf8ToBytes } from '@noble/hashes/utils'
import { ed25519 as curve, edwardsToMontgomeryPub, edwardsToMontgomeryPriv, x25519 } from '@noble/curves/ed25519'
<<<<<<< HEAD
import { xchacha20poly1305 as cipher } from '@noble/ciphers/chacha'
=======
import { cookieStore } from 'cookie-store'

const  oneYearExpirationMS = 365 * 24 * 60 * 60 * 1000
const oneMonthExpirationMS =  30 * 24 * 60 * 60 * 1000

async function setCookie(name: string, value: string, shortLived: boolean=false) : Promise<void> {
  await cookieStore.set({
    name,
    value,
    expires: Date.now() +
      (shortLived? oneMonthExpirationMS : oneYearExpirationMS),
    domain: null,
    sameSite: 'none',
    path: '/; Secure'
  })
}

async function deleteCookie(name: string) : Promise<void> {
  await cookieStore.delete({
    name,
    sameSite: 'none',
    path: '/; Secure'
  })
}
>>>>>>> 0557c01b

export interface Actor {
  nickname: string,
  rootSecretBase64: string
}

export interface ActorAnnouncement extends Event {
  uri?: string|null
}

enum Action {
  CHOOSE = "choose",
  UPDATE = "update",
  DELETE = "delete"
}

interface ChannelMessage {
  action: Action,
  referrer: string,
  uri: string|null,
  id: string
}

export function base64Encode(bytes: Uint8Array) : string {
  const base64 = btoa(String.fromCodePoint(...bytes))
  // Make sure it is url safe
  return base64.replace(/\+/g, '-')
               .replace(/\//g, '_')
               .replace(/\=+$/, '')
}

export function base64Decode(str: string) : Uint8Array {
  let base64 = str.replace(/-/g, '+')
                  .replace(/_/g, '/')
  while (base64.length % 4 != 0) {
    base64 += '='
  }
  return new Uint8Array(Array.from(atob(base64), s=> s.codePointAt(0) ?? 0))
}

export function actorURIEncode(publicKey: Uint8Array) : string {
  return "actor:" + base64Encode(publicKey)
}

export function actorURIDecode(uri: string) : Uint8Array {
  return base64Decode(uri.slice(6))
}

export function deriveSigningPrivateKey(rootSecretMaybeBase64: Uint8Array|string) : Uint8Array {
  const rootSecret = typeof rootSecretMaybeBase64 == 'string' ?
    base64Decode(rootSecretMaybeBase64) : rootSecretMaybeBase64
  
  return sha256(concatBytes(utf8ToBytes('sign'), rootSecret))
}

const globalReferrer = document.referrer ?
  new URL(document.referrer).origin : document.location.origin

export default class ActorManager {

  isInitialized = false

  events: EventTarget

  channel: BroadcastChannel
  channelID = crypto.randomUUID()

  referrer: string

  constructor(events?: EventTarget, referrer: string=globalReferrer) {
    this.events = events ?? new EventTarget()
    this.referrer = referrer

    // Initialize
    ;(async ()=> {
      await new Promise<void>(r=> setTimeout(()=>r(), 10))
      if (!document.hasStorageAccess || await document.hasStorageAccess()) {
        await this._initialize()
      }
    })()
  }

  async initialize() : Promise<void> {
    // Get cross-origin storage permission
    // if logging in manually (with user activation)
    if (document.requestStorageAccess) {
      try {
        await document.requestStorageAccess()
      } catch(e) {
        console.error(e.toString())
        throw "The actor manager can't work without local storage access!"
      }
    }
    await this._initialize()
  }

  async _initialize() : Promise<void> {
    this.channel = new BroadcastChannel("actors")
    this.channel.onmessage = this.onChannelMessage.bind(this)

    // Load all existing uris
    await Promise.all(
      (await cookieStore.getAll()).map(async cookie=> {
        const uri = cookie.name
        if (uri.startsWith('actor')) {
          // Refresh the cookie
          await setCookie(cookie.name, cookie.value)

          await this.announceActor(Action.UPDATE, uri)
        }
      })
    )
    // Load the chosen one
    const chosen = await this.getChosen()

    // Make sure it still exists
    if (chosen && !(await cookieStore.get(chosen))) {
      // If not delete, and propogate
      this.unchooseActor()
    } else {
      await this.announceActor(Action.CHOOSE, chosen)
      // Otherwise, refresh it
      if (chosen) {
        await setCookie(`chosen:${this.referrer}`, chosen, true)
      }
    }

    this.isInitialized = true
    this.events.dispatchEvent(new Event("initialized"))
  }

  async chooseActor(uri: string) : Promise<void> {
    await setCookie(`chosen:${this.referrer}`, uri, true)
    await this.announceActor(Action.CHOOSE, uri, true)
  }

  async unchooseActor() : Promise<void> {
    await deleteCookie(`chosen:${this.referrer}`)
    await this.announceActor(Action.CHOOSE, null, true)
  }

  async getChosen() : Promise<string|null> {
    const result = await cookieStore.get(`chosen:${this.referrer}`)
    return result?.value ?? null
  }

  async tilInitialized() : Promise<void> {
    if (!this.isInitialized) {
      await new Promise<void>(resolve=>
        this.events.addEventListener(
          'initialized',
          ()=>resolve(), {
            passive: true,
            once: true
          }))
    }
  }

  async createActor(nickname: string) : Promise<string> {
    // Generate root secret
    const rootSecret = randomBytes(32)

    // Pack it up and store it locally
    const actor: Actor = {
      nickname,
      rootSecretBase64: base64Encode(rootSecret)
    }
    return this.storeActor(actor)
  }

  async storeActor(actor: Actor) : Promise<string> {
    const privateKey = deriveSigningPrivateKey(actor.rootSecretBase64)
    const uri = actorURIEncode(curve.getPublicKey(privateKey))

    await this.tilInitialized()
    await setCookie(uri, JSON.stringify(actor))

    await this.announceActor(Action.UPDATE, uri, true)

    return uri
  }

  async getActor(uri: string) : Promise<Actor> {
    await this.tilInitialized()
    const actorCookie = await cookieStore.get(uri)
    if (!actorCookie) {
      throw `Actor with ID "${uri}" does not exist`
    } else {
      return JSON.parse(actorCookie.value)
    }
  }

  async deleteActor(uri: string) : Promise<void> {
    const actor = await this.getActor(uri)

    if (!confirm(`Are you absolutely sure you want to delete the actor "${actor.nickname}". This cannot be undone.`)) {
      throw `User interaction denied deleting actor "${actor.nickname}", ID "${uri}".`
    }

    // Unchoose if deleting chosen
    if (await this.getChosen() == uri) {
      await this.unchooseActor()
    }

    // Remove and announce the change
    await deleteCookie(uri)
    await this.announceActor(Action.DELETE, uri, true)
  }

  async renameActor(uri: string, newNickname: string) : Promise<void> {
    const actor = await this.getActor(uri)
    if (actor.nickname != newNickname) {
      actor.nickname = newNickname
      await setCookie(uri, JSON.stringify(actor))
      await this.announceActor(Action.UPDATE, uri, true)
    }
  }

  async announceActor(
    action: Action,
    uri: string|null,
    propogate: boolean=false
  ) : Promise<void> {

    // Announce the event locally
    const actorEvent: ActorAnnouncement = new Event(action)
    actorEvent.uri = uri
    this.events.dispatchEvent(actorEvent)

    if (propogate) {
      await this.tilInitialized()

      const channelMessage: ChannelMessage = {
        action,
        uri,
        referrer: this.referrer,
        id: this.channelID
      }
      this.channel.postMessage(channelMessage)
    }
  }

  async getChosenActor() : Promise<Actor> {
    const uri = await this.getChosen()
    if (!uri) {
      throw "no actor chosen"
    } else {
      return await this.getActor(uri)
    }
  }

  async oneTimePrivateKey(nonce: Uint8Array) : Promise<Uint8Array> {
    if (nonce.byteLength < 24) {
      throw "Nonce is too short"
    }
    const actor = await this.getChosenActor()
    return sha256(concatBytes(nonce, base64Decode(actor.rootSecretBase64)))
  }

  async oneTimePublicKey(nonce: Uint8Array) : Promise<Uint8Array> {
    const privateKey = await this.oneTimePrivateKey(nonce)
    return curve.getPublicKey(privateKey)
  }

  async oneTimeSignature(message: Uint8Array, nonce: Uint8Array) : Promise<Uint8Array> {
    const privateKey = await this.oneTimePrivateKey(nonce)
    return curve.sign(message, privateKey)
  }

  async sign(message: Uint8Array) : Promise<Uint8Array> {
    const actor = await this.getChosenActor()
    return curve.sign(message, deriveSigningPrivateKey(actor.rootSecretBase64))
  }

  async sharedSecret(theirURI: string) : Promise<Uint8Array> {
    const myActor = await this.getChosenActor()
    const myPriv = edwardsToMontgomeryPriv(deriveSigningPrivateKey(myActor.rootSecretBase64))
    const theirPub = edwardsToMontgomeryPub(actorURIDecode(theirURI))
    return x25519.getSharedSecret(myPriv, theirPub)
  }

  async encryptPrivateMessage(plaintext: Uint8Array, theirURI: string) : Promise<Uint8Array> {
    const sharedSecret = await this.sharedSecret(theirURI)
    const nonce = randomBytes(24)
    const encrypted = cipher(sharedSecret, nonce).encrypt(plaintext)
    return concatBytes(nonce, encrypted)
  }

  async decryptPrivateMessage(ciphertextWithNonce: Uint8Array, theirURI: string) : Promise<Uint8Array> {
    const sharedSecret = await this.sharedSecret(theirURI)
    if (ciphertextWithNonce.length < 24) {
      throw "Ciphertext is too short"
    } 
    const nonce = ciphertextWithNonce.slice(0, 24)
    const ciphertext = ciphertextWithNonce.slice(24)
    return cipher(sharedSecret, nonce).decrypt(ciphertext)
  }

  async onChannelMessage({data} : {data: ChannelMessage}) : Promise<void> {
    if (data.id != this.channelID) {

      // Don't propogate choose actions for a different referrer
      if (data.action == Action.CHOOSE && data.referrer != this.referrer) {
        return
      }

      // Add a little delay for localStorage
      // to propogate between tabs
      await new Promise<void>(r=> setTimeout(()=>r(), 50))

      // If the deleted is the chosen one,
      // it may not be unchosen across a different refferer
      // so do it now.
      if (data.action == Action.DELETE && data.uri == await this.getChosen()) {
        await this.unchooseActor()
      }

      await this.announceActor(data.action, data.uri)
    }
  }
}<|MERGE_RESOLUTION|>--- conflicted
+++ resolved
@@ -1,9 +1,7 @@
 import { sha256 } from '@noble/hashes/sha256'
 import { randomBytes, concatBytes, utf8ToBytes } from '@noble/hashes/utils'
 import { ed25519 as curve, edwardsToMontgomeryPub, edwardsToMontgomeryPriv, x25519 } from '@noble/curves/ed25519'
-<<<<<<< HEAD
 import { xchacha20poly1305 as cipher } from '@noble/ciphers/chacha'
-=======
 import { cookieStore } from 'cookie-store'
 
 const  oneYearExpirationMS = 365 * 24 * 60 * 60 * 1000
@@ -28,7 +26,6 @@
     path: '/; Secure'
   })
 }
->>>>>>> 0557c01b
 
 export interface Actor {
   nickname: string,
